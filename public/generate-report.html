--- conflicted
+++ resolved
@@ -3,14 +3,6 @@
 <head>
   <meta charset="UTF-8">
   <meta name="viewport" content="width=device-width, initial-scale=1.0">
-<<<<<<< HEAD
-  <title>Redirecting…</title>
-  <meta http-equiv="refresh" content="0; url=/index.html?tab=reports">
-  <script>
-    // Force redirect to consolidated Reports tab
-    window.location.replace('/index.html?tab=reports');
-  </script>
-=======
   <title>Generate Report - Navigate Reports Hub</title>
   <link href="https://cdn.jsdelivr.net/npm/tailwindcss@2.2.19/dist/tailwind.min.css" rel="stylesheet">
   <script src="https://cdn.jsdelivr.net/npm/axios/dist/axios.min.js"></script>
@@ -18,7 +10,6 @@
   <meta http-equiv="Pragma" content="no-cache">
   <meta http-equiv="Expires" content="0">
   <!-- Version: 2025-09-09-14:15 - Force browser refresh -->
->>>>>>> fabe01c0
   <style>
     /* Custom styles for table headers to ensure background colors are applied */
     .bg-blue-100 { background-color: #dbeafe !important; }
@@ -196,11 +187,6 @@
         </div>
       </div>
 
-<<<<<<< HEAD
-      <!-- Template Selection Section -->
-      <div class="bg-white rounded-lg shadow p-4 sm:p-6">
-        <h3 class="text-base sm:text-lg font-medium text-gray-900 mb-3">Template Options</h3>
-=======
       <!-- Step 3: Template Options (Optional) -->
       <div class="bg-white rounded-lg shadow p-4 sm:p-6">
         <div class="flex items-center mb-3">
@@ -208,15 +194,12 @@
           <h3 class="text-lg font-medium text-gray-900">Template Options</h3>
           <span class="ml-2 text-sm text-gray-500">(Optional)</span>
         </div>
->>>>>>> fabe01c0
         <div class="grid grid-cols-1 md:grid-cols-2 gap-4">
           <div>
             <label class="block text-sm font-medium text-gray-700 mb-2">Apply Template (Optional)</label>
             <select id="templateSelect" class="border border-gray-300 rounded-md px-3 py-2 w-full text-sm">
               <option value="">-- No template --</option>
             </select>
-<<<<<<< HEAD
-=======
           </div>
           <!-- Removed Use template for preview control -->
         </div>
@@ -226,20 +209,10 @@
           <h4 class="text-sm font-medium text-gray-700 mb-3">Select file types for template preview:</h4>
           <div id="templateFileTypeList" class="space-y-2">
             <!-- Template file type selections will be populated here -->
->>>>>>> fabe01c0
           </div>
-          <!-- Removed Use template for preview control -->
         </div>
       </div>
 
-<<<<<<< HEAD
-      <!-- Template Processing Section -->
-      <div class="mb-4 sm:mb-6 p-3 sm:p-4 bg-yellow-50 rounded-lg border border-yellow-200">
-        <h3 class="text-base sm:text-lg font-medium text-yellow-900 mb-3">Create Template from Spreadsheet</h3>
-        <p class="text-sm text-yellow-700 mb-4">Upload a pre-formatted spreadsheet to create a reusable template with the same headers and structure.</p>
-        
-        <div class="grid grid-cols-1 sm:grid-cols-2 gap-3 sm:gap-4 mb-4">
-=======
 
       <!-- Step 4: Select College & Filters -->
       <div class="bg-white rounded-lg shadow p-4 sm:p-6 mb-6">
@@ -248,7 +221,6 @@
           <h3 class="text-lg font-medium text-gray-900">Select College</h3>
         </div>
         <div class="grid grid-cols-1 sm:grid-cols-2 gap-4">
->>>>>>> fabe01c0
           <div>
             <label class="block text-sm font-medium text-gray-700 mb-2">Account Manager (Optional)</label>
             <select id="accountManagerFilter" class="border border-gray-300 rounded-md px-3 py-2 w-full">
@@ -262,21 +234,6 @@
             </select>
           </div>
         </div>
-<<<<<<< HEAD
-        
-        <div class="mb-4">
-          <label class="block text-sm font-medium text-yellow-800 mb-2">Upload Spreadsheet Files</label>
-          <input id="templateFileInput" type="file" multiple class="mb-2 w-full" accept=".xlsx,.xls,.csv">
-          <p class="text-xs text-yellow-600">Upload one or more Excel/CSV files with your desired template structure.</p>
-        </div>
-        
-        <div class="flex flex-wrap gap-2">
-          <button id="processTemplateBtn" class="bg-blue-500 text-white px-4 py-2 rounded hover:bg-blue-600 transition-colors duration-200 font-medium shadow-sm touch-button">
-            Process template
-          </button>
-        </div>
-=======
->>>>>>> fabe01c0
       </div>
 
       <!-- Step 5: Generate Final Report -->
@@ -389,12 +346,8 @@
     } catch(e) { 
       console.warn('⚠️ Could not clear excelEditorData:', e.message); 
     }
-<<<<<<< HEAD
-    let isSelectionMode = false;
-=======
     let isSelectionMode = false; // legacy selection mode
     let editMode = false;        // new edit mode with checkboxes + drag and drop
->>>>>>> fabe01c0
     let selectedRows = new Set();
     let selectedColumns = new Set();
     let lastSelectedColIndex = null;
@@ -409,7 +362,7 @@
       'activities': 'bg-yellow-100',    // Yellow for activities (changed from orange to distinguish from careers)
       'enrichment': 'bg-green-100',     // Green for enrichment
       'employment': 'bg-purple-100',    // Purple for employment
-      'employer-activity': 'bg-blue-200', // Light blue for employer activities (placements)
+      'employer-activity': 'bg-red-100', // Red for employer activities (new)
       'enrichment-activity': 'bg-cyan-100', // Cyan for enrichment activities (new)
       'targets': 'bg-pink-100',         // Pink for targets
       'login': 'bg-indigo-100',         // Indigo for login
@@ -435,7 +388,7 @@
       'activities': 'FFFEF3C7',      // Light yellow (matches bg-yellow-100)
       'enrichment': 'FFDCFCE7',      // Light green (matches bg-green-100)
       'employment': 'FFF3E8FF',      // Light purple (matches bg-purple-100)
-      'employer-activity': 'FFBFDBFE', // Light blue (matches bg-blue-200)
+      'employer-activity': 'FFFEE2E2', // Light red (matches bg-red-100)
       'enrichment-activity': 'FFE0F7FA', // Light cyan (matches bg-cyan-100)
       'targets': 'FFFCE7F3',         // Light pink (matches bg-pink-100)
       'login': 'FFE0E7FF',           // Light indigo (matches bg-indigo-100)
@@ -767,40 +720,6 @@
         updateCollegeSelect();
       }
       
-<<<<<<< HEAD
-      // Template processing functionality
-      const processTemplateBtn = document.getElementById('processTemplateBtn');
-      if (processTemplateBtn) {
-        console.log('=== Process template button found and event listener added ===');
-        processTemplateBtn.addEventListener('click', function() {
-          console.log('=== Process template button clicked - calling processTemplate() ===');
-          processTemplate();
-        });
-      } else {
-        console.error('=== Process template button NOT found ===');
-      }
-      
-      // Template selection event listener
-      const templateSelect = document.getElementById('templateSelect');
-      if (templateSelect) {
-        templateSelect.addEventListener('change', function() {
-          const selectedTemplate = getSelectedTemplate();
-          if (selectedTemplate) {
-            console.log('Template selected:', selectedTemplate.name);
-            showStatus(`Template "${selectedTemplate.name}" selected`, 'success');
-            
-            // Optionally load template data immediately to preview
-            if (selectedTemplate.tableData && selectedTemplate.headers) {
-              tableHeaders = [...selectedTemplate.headers];
-              tableData = selectedTemplate.tableData.map(row => [...row]);
-              renderTable();
-              showStatus(`Template "${selectedTemplate.name}" loaded for preview`, 'info');
-            }
-          } else {
-            showStatus('Template deselected - using new data structure', 'info');
-          }
-        });
-=======
       
       // Template selection event listener
       const templateSelect = document.getElementById('templateSelect');
@@ -894,7 +813,6 @@
         console.log('Editing toolbar initialized');
       } catch (e) {
         console.warn('Editing toolbar init failed:', e?.message || e);
->>>>>>> fabe01c0
       }
     }
 
@@ -1146,8 +1064,6 @@
             val = metrics[h] ?? '';
           }
           row.push(val);
-<<<<<<< HEAD
-=======
         });
         return row;
       })();
@@ -1270,19 +1186,11 @@
           }
           
           row.push(value);
->>>>>>> fabe01c0
         });
         
         return row;
       });
     }
-<<<<<<< HEAD
-
-    // Build rows using template structure - maps data to template headers
-    async function buildRowsFromTemplate(data, templateHeaders, selectedTemplate) {
-      console.log('Building rows from template:', selectedTemplate.name);
-      console.log('Template headers:', templateHeaders);
-=======
     
     // Process template - follows same workflow as processFiles (just shows preview)
     async function processTemplate() {
@@ -1448,258 +1356,6 @@
             if (editToggleBtn) editToggleBtn.textContent = '✅ Editing On';
             renderTable();
           } catch(_) {}
-          
-          showStatus('Files processed successfully', 'success');
-          
-        } else {
-          showStatus('Failed to process files: ' + (response.data.error || 'Unknown error'), 'error');
-        }
-      } catch (error) {
-        console.error('Error processing files:', error);
-        let errorMessage = 'File processing failed';
-        if (error.response && error.response.data && error.response.data.error) {
-          errorMessage += ': ' + error.response.data.error;
-        } else {
-          errorMessage += ': ' + error.message;
-        }
-        showStatus(errorMessage, 'error');
-      }
-    }
-    
-    // Test activity processing
-    async function testActivityProcessing() {
-      showStatus('Testing activity processing...', 'info');
->>>>>>> fabe01c0
-      
-      const templateMode = getTemplateMode();
-      console.log('Template mode:', templateMode);
-      
-      return (data.departments || []).map(dept => {
-        const row = [dept]; // First column is always Department
-        const metrics = (data.metrics || {})[dept] || {};
-        const emp = data.activities?.employerEngagement?.[dept] || {};
-        const enr = data.activities?.enrichment?.[dept] || {};
-        
-        // Map each template header to available data
-        templateHeaders.slice(1).forEach(templateHeader => {
-          let value = '';
-          
-          // Try to find matching data in order of priority
-          if (metrics[templateHeader] !== undefined) {
-            value = metrics[templateHeader];
-          } else if (emp[templateHeader] !== undefined) {
-            value = emp[templateHeader];
-          } else if (enr[templateHeader] !== undefined) {
-            value = enr[templateHeader];
-          } else if (templateMode === 'flexible') {
-            // In flexible mode, try fuzzy matching for similar header names
-            const allData = { ...metrics, ...emp, ...enr };
-            const similarKey = Object.keys(allData).find(key => 
-              key.toLowerCase().includes(templateHeader.toLowerCase()) ||
-              templateHeader.toLowerCase().includes(key.toLowerCase())
-            );
-            if (similarKey) {
-              value = allData[similarKey];
-              console.log(`Fuzzy matched "${templateHeader}" to "${similarKey}": ${value}`);
-            }
-          }
-          
-          row.push(value);
-        });
-        
-        return row;
-      });
-    }
-
-<<<<<<< HEAD
-    // Build rows using original headers from uploaded files (for template creation)
-    async function buildRowsFromOriginalHeaders(data, originalHeaders) {
-      console.log('Building rows from original headers:', originalHeaders);
-      console.log('Available departments:', data.departments);
-      
-      return (data.departments || []).map(dept => {
-        const row = [dept]; // First column is always Department
-        const metrics = (data.metrics || {})[dept] || {};
-        const emp = data.activities?.employerEngagement?.[dept] || {};
-        const enr = data.activities?.enrichment?.[dept] || {};
-        
-        // Combine all data sources
-        const allData = { ...metrics, ...emp, ...enr };
-        console.log(`\n=== DEPARTMENT: ${dept} ===`);
-        console.log(`Available processed keys:`, Object.keys(allData));
-        console.log(`Original headers to match:`, originalHeaders);
-        
-        // For each original header, try to find corresponding data
-        originalHeaders.slice(1).forEach(originalHeader => {
-          let value = '';
-          
-          // Strategy 1: Direct exact match
-          if (allData[originalHeader] !== undefined) {
-            value = allData[originalHeader];
-            console.log(`Direct match for "${originalHeader}": ${value}`);
-          } else {
-            // Strategy 2: Remove content type suffixes and compare
-            let foundKey = Object.keys(allData).find(key => {
-              const cleanKey = key.replace(/\s*\([^)]*\)\s*$/g, '').trim();
-              return cleanKey === originalHeader.trim();
-            });
-            
-            if (!foundKey) {
-              // Strategy 3: Fuzzy matching - check if processed key contains original header
-              foundKey = Object.keys(allData).find(key => {
-                const cleanKey = key.replace(/\s*\([^)]*\)\s*$/g, '').trim().toLowerCase();
-                const cleanOriginal = originalHeader.trim().toLowerCase();
-                return cleanKey.includes(cleanOriginal) || cleanOriginal.includes(cleanKey);
-              });
-            }
-            
-            if (!foundKey) {
-              // Strategy 4: Very fuzzy matching - partial word matches
-              foundKey = Object.keys(allData).find(key => {
-                const keyWords = key.toLowerCase().split(/[\s\(\)\-\_]+/).filter(w => w.length > 2);
-                const origWords = originalHeader.toLowerCase().split(/[\s\(\)\-\_]+/).filter(w => w.length > 2);
-                return keyWords.some(kw => origWords.some(ow => kw.includes(ow) || ow.includes(kw)));
-              });
-            }
-            
-            if (foundKey) {
-              value = allData[foundKey];
-              console.log(`Matched original header "${originalHeader}" to processed "${foundKey}": ${value}`);
-            } else {
-              console.log(`No match found for original header: "${originalHeader}"`);
-              // For template creation, we still want the column to exist even if empty
-              value = '';
-            }
-          }
-          
-          row.push(value);
-        });
-        
-        return row;
-      });
-    }
-    
-    // Process template - follows same workflow as processFiles (just shows preview)
-    async function processTemplate() {
-      console.log('=== processTemplate called ===');
-      console.log('=== THIS FUNCTION SHOULD ONLY SHOW PREVIEW, NOT CREATE TEMPLATES ===');
-      
-      // Clear any existing data to ensure fresh start
-      console.log('🧹 Clearing existing table data for fresh template processing...');
-      tableHeaders = [];
-      tableData = [];
-      previousReportData = null;
-      window.useOriginalHeaders = false; // Reset this flag
-      
-      // Clear localStorage cache
-      try { 
-        localStorage.removeItem('excelEditorData'); 
-        console.log('✅ Cleared excelEditorData cache');
-      } catch(e) { 
-        console.warn('⚠️ Could not clear excelEditorData:', e.message); 
-      }
-      
-      const templateFileInput = document.getElementById('templateFileInput');
-      
-      if (!templateFileInput.files.length) {
-        showStatus('Please select files to process', 'error');
-        return;
-      }
-      
-      console.log(`Processing files for template preview ONLY from ${templateFileInput.files.length} files:`, Array.from(templateFileInput.files).map(f => f.name));
-      console.log('=== NO TEMPLATE WILL BE CREATED AUTOMATICALLY ===');
-      
-      const formData = new FormData();
-      for (const file of templateFileInput.files) {
-        formData.append('files', file);
-        console.log(`Added file to FormData: ${file.name}`);
-      }
-      
-      showStatus('Processing files...', 'info');
-      
-      try {
-        console.log('Sending template preview request to NEW RAW endpoint...');
-        const response = await axios.post('/api/template-preview', formData);
-        console.log('Template preview response received:', response.data);
-        
-        if (response.data.success) {
-          console.log('Template preview successful, using RAW data...');
-          console.log('RAW TEMPLATE DATA:', response.data.data);
-          
-          // For template processing, use RAW data directly from new endpoint
-          console.log('Process Template: Using RAW data from template-preview endpoint');
-          
-          // Extract raw headers and rows directly - NO processing needed!
-          // Prefer a faithful reconstruction if rawGrid is present
-          const rawGrid = response.data.data.rawGrid || [];
-          let headers = response.data.data.headers || [];
-          let rows = response.data.data.rows || [];
-
-          // If we have a raw grid, reconstruct headers/rows exactly
-          if (Array.isArray(rawGrid) && rawGrid.length) {
-            // Find header row the same way as backend chose it
-            let headerRowIndex = 0;
-            let maxHeaderCells = 0;
-            for (let i = 0; i < Math.min(5, rawGrid.length); i++) {
-              const row = rawGrid[i] || [];
-              const nonEmptyCells = row.filter(c => c !== null && c !== undefined && String(c).trim() !== '').length;
-              if (nonEmptyCells > maxHeaderCells) {
-                maxHeaderCells = nonEmptyCells;
-                headerRowIndex = i;
-              }
-            }
-            headers = (rawGrid[headerRowIndex] || []).map(h => h === null || h === undefined ? '' : String(h));
-            rows = rawGrid.slice(headerRowIndex + 1).map(r => {
-              const row = Array.from({ length: headers.length }, (_, idx) => r[idx] ?? '');
-              return row;
-            });
-          }
-          
-          // Extract header colours from response (may be empty for plain Excel)
-          const headerColors = response.data.data.headerColors || [];
-          const hasExcelHeaderColours = Array.isArray(headerColors) && headerColors.some(Boolean);
-          
-          console.log('✅ RAW Headers from upload:', headers);
-          console.log('✅ RAW Header Colors:', headerColors);
-          console.log('✅ RAW Headers length:', headers.length);
-          console.log('✅ RAW Headers type:', typeof headers);
-          console.log('✅ RAW Headers detailed:', JSON.stringify(headers, null, 2));
-          console.log('✅ RAW Rows count:', rows.length);
-          console.log('✅ Sample row:', rows[0]);
-          console.log('✅ Sample row length:', rows[0] ? rows[0].length : 'N/A');
-          console.log('✅ Sample row detailed:', rows[0] ? JSON.stringify(rows[0], null, 2) : 'N/A');
-          
-          // Validate that we have proper data structure
-          if (headers.length === 0) {
-            console.error('❌ No headers found in template data!');
-            showStatus('No column headers found in the uploaded file. Please check the file format.', 'error');
-            return;
-          }
-          
-          if (rows.length === 0) {
-            console.error('❌ No data rows found in template data!');
-            showStatus('No data rows found in the uploaded file. Please check the file format.', 'error');
-            return;
-          }
-          
-          // Set flags: only use original Excel header colours if they actually exist
-          window.useOriginalHeaders = !!hasExcelHeaderColours;
-          window.strictTemplateMode = !!hasExcelHeaderColours;
-          
-          // Store in global variables for table rendering
-          tableHeaders = [...headers];
-          tableData = [...rows];
-          tableHeaderColors = hasExcelHeaderColours ? [...headerColors] : []; // Store colours if present
-          
-          // Cache data for Excel editor
-          try { localStorage.removeItem('excelEditorData'); } catch(_) {}
-          localStorage.setItem('excelEditorData', JSON.stringify({ headers, rows }));
-          const hint = document.getElementById('excelEditorHint');
-          if (hint) hint.classList.remove('hidden');
-          
-          // Render the table directly with raw data (skip adaptTableToData for templates)
-          console.log('Rendering table with raw template data...');
-          renderTable();
           
           showStatus('Files processed successfully', 'success');
           
@@ -1762,8 +1418,6 @@
       await adaptTableToData(testData);
       showStatus('Test activity processing completed', 'success');
     }
-=======
->>>>>>> fabe01c0
 
 
     // Table functions
@@ -1787,15 +1441,6 @@
         window.fileInfo = data.fileInfo;
         console.log('File info received:', window.fileInfo);
         globalThis.fileInfoData = data.fileInfo;
-<<<<<<< HEAD
-        // Render legend for file colours if container exists
-        try {
-          const legend = document.getElementById('fileLegend');
-          if (legend && Array.isArray(window.fileInfo) && window.showFileAccents === true) {
-            const accents = ['#1d4ed8', '#9333ea', '#059669', '#ea580c', '#dc2626', '#0ea5e9', '#f59e0b'];
-            legend.innerHTML = window.fileInfo.map((fi, idx) => {
-              const c = accents[idx % accents.length];
-=======
         // Overlay any saved selections (type/color) to persist user-chosen colours across renders
         try {
           if (window.__fileLevelSelections && Array.isArray(window.fileInfo)) {
@@ -1816,7 +1461,6 @@
             legend.innerHTML = window.fileInfo.map((fi, idx) => {
               // Use custom colour if available, otherwise fallback to accent colours
               const c = (fi && fi.customColor) ? fi.customColor : ['#1d4ed8', '#9333ea', '#059669', '#ea580c', '#dc2626', '#0ea5e9', '#f59e0b'][idx % 7];
->>>>>>> fabe01c0
               const name = (fi && (fi.originalName || fi.filename)) ? (fi.originalName || fi.filename) : `File ${idx + 1}`;
               return `<span style="display:inline-flex;align-items:center;margin-right:12px;margin-bottom:6px;">
                 <span style="display:inline-block;width:10px;height:10px;background:${c};border-radius:2px;margin-right:6px;"></span>
@@ -1831,43 +1475,6 @@
         const selectedTemplate = useTemplateForPreview ? getSelectedTemplate() : null;
         const templateMode = getTemplateMode();
         console.log('Selected template (for preview):', useTemplateForPreview ? selectedTemplate : null);
-<<<<<<< HEAD
-        
-        if (selectedTemplate && selectedTemplate.headers) {
-          console.log('Applying template:', selectedTemplate.name);
-          
-          // Start with template headers and structure
-          tableHeaders = [...selectedTemplate.headers];
-          console.log('Template headers:', tableHeaders);
-          
-          // Build lookup for new data including activities
-          const newDataLookup = {};
-          data.departments.forEach(dept => {
-            newDataLookup[dept] = data.metrics[dept] || {};
-          });
-          
-          // Add activity metrics
-          console.log('Processing activity metrics...');
-          data.departments.forEach(dept => {
-            const employerEngagement = data.activities?.employerEngagement?.[dept] || {};
-            const enrichment = data.activities?.enrichment?.[dept] || {};
-            
-            console.log(`Department ${dept} - Employer Engagement keys:`, Object.keys(employerEngagement));
-            console.log(`Department ${dept} - Enrichment keys:`, Object.keys(enrichment));
-            
-            Object.keys(employerEngagement).forEach(key => {
-              newDataLookup[dept][key] = employerEngagement[key];
-            });
-            
-            Object.keys(enrichment).forEach(key => {
-              newDataLookup[dept][key] = enrichment[key];
-            });
-          });
-          
-          console.log('All headers found:', Array.from(new DataLookup));
-          console.log('All headers found (detailed):', Array.from(new DataLookup).map(h => ({ header: h, type: h.includes('(Employer Engagement)') ? 'employer' : h.includes('(Enrichment)') ? 'enrichment' : 'other' })));
-          
-=======
 
         // If a template is selected and we already computed tableHeaders/tableData
         // (via buildRowsFromTemplate in processFiles), do NOT rebuild them here.
@@ -1945,7 +1552,6 @@
           console.log('All headers found:', Array.from(new DataLookup));
           console.log('All headers found (detailed):', Array.from(new DataLookup).map(h => ({ header: h, type: h.includes('(Employer Engagement)') ? 'employer' : h.includes('(Enrichment)') ? 'enrichment' : 'other' })));
           
->>>>>>> fabe01c0
           // Build a map of activity header -> type using actual data to aid classification
           try {
             const employerSet = new Set();
@@ -1955,29 +1561,6 @@
               const enrichment = data.activities?.enrichment?.[dept] || {};
               Object.keys(employerEngagement).forEach(h => employerSet.add(h));
               Object.keys(enrichment).forEach(h => enrichmentSet.add(h));
-<<<<<<< HEAD
-            });
-            window.activityHeaderTypeMap = {};
-            employerSet.forEach(h => { window.activityHeaderTypeMap[h] = 'employment'; });
-            enrichmentSet.forEach(h => { window.activityHeaderTypeMap[h] = 'enrichment'; });
-            console.log('Built activityHeaderTypeMap:', window.activityHeaderTypeMap);
-          } catch (e) {
-            console.warn('Failed to build activityHeaderTypeMap:', e?.message || e);
-          }
-          
-          // Organize headers by section
-          const organizedHeaders = organizeHeadersBySection(['Department', ...Array.from(new DataLookup)]);
-          tableHeaders = organizedHeaders;
-          
-          // Update headerFileMap for any missing headers
-          if (Object.keys(headerFileMap).length === 0) {
-            console.log('Creating fallback headerFileMap');
-            tableHeaders.forEach((header, index) => {
-              if (header !== 'Department' && !headerFileMap.hasOwnProperty(header)) {
-                headerFileMap[header] = Math.floor(index / 5); // Distribute across files
-              }
-=======
->>>>>>> fabe01c0
             });
             window.activityHeaderTypeMap = {};
             employerSet.forEach(h => { window.activityHeaderTypeMap[h] = 'employment'; });
@@ -2334,11 +1917,6 @@
     function getSectionInlineColor(sectionName) {
       const sectionLower = sectionName.toLowerCase();
       if (sectionLower.includes('placements')) return '#dbeafe';
-<<<<<<< HEAD
-      if (sectionLower.includes('enrichment-activity')) return '#e0f7fa'; // Light cyan for enrichment activities
-      if (sectionLower.includes('employer-activity')) return '#bfdbfe'; // Light blue for employer activities (placements)
-=======
->>>>>>> fabe01c0
       if (sectionLower.includes('enrichment')) return '#ccfbf1'; // switched to teal for enrichment
       if (sectionLower.includes('employment')) return '#f3e8ff';
       if (sectionLower.includes('careers')) return '#fef3c7';
@@ -2384,11 +1962,6 @@
 
       // Utility: normalise header for matching
       const rawHeader = header;
-<<<<<<< HEAD
-      const headerLower = String(rawHeader || '').toLowerCase();
-      const headerWithoutChange = headerLower.replace(/\s*\+\/\-\s*$/, '');
-      const headerNoEmpSuffix = headerWithoutChange.replace(/\s*\(employer engagement\)$/, ' (employer)');
-=======
       // Remove (DEFAULT) but KEEP the [FileLabel] for label-preserving lookup
       const rawHeaderNoDefaultKeepLabel = String(rawHeader || '').replace(/\(default\)/ig, '').trim();
       // Strip injected UI markers like (DEFAULT) and trailing [FileLabel] entirely for base lookups
@@ -2402,18 +1975,12 @@
       const headerNoEmpSuffix = headerWithoutChange
         .replace(/\s*\(employer engagement\)$/, ' (employer)')
         .replace(/\s*\(employer activity\)$/, ' (employer)');
->>>>>>> fabe01c0
       const headerNoEnrSuffix = headerNoEmpSuffix.replace(/\s*\(enrichment\)$/, ' (enrichment)');
 
       // 1) File-derived type via headerFileMap -> fileInfo
       function getFileDerivedType() {
         try {
           if (!window.headerFileMap || !window.fileInfo) return null;
-<<<<<<< HEAD
-          const directIdx = window.headerFileMap[rawHeader] ?? window.headerFileMap[headerNoEnrSuffix] ?? window.headerFileMap[headerNoEmpSuffix] ?? window.headerFileMap[rawHeader.replace(/\s*\(.*\)$/, '')];
-          if (directIdx === undefined || directIdx === null) return null;
-          const info = window.fileInfo[directIdx];
-=======
           // Try multiple variants: original, stripped, normalised, and base without any trailing parenthetical
           const baseNoParen = rawHeaderStripped.replace(/\s*\(.*\)$/, '');
           const directIdx = window.headerFileMap[rawHeader]
@@ -2437,7 +2004,6 @@
             if (idx === undefined || idx === null) return null;
           }
           const info = window.fileInfo[idx];
->>>>>>> fabe01c0
           const t = info && info.contentType ? String(info.contentType).toLowerCase() : null;
           if (!t) return null;
           if (t === 'employer') return 'employment';
@@ -2446,38 +2012,6 @@
           return t;
         } catch (_) { return null; }
       }
-<<<<<<< HEAD
-
-      // 2) Suffix-based explicit type
-      function getSuffixType() {
-        if (headerWithoutChange.includes('(employer activity)')) {
-          if (headerWithoutChange.includes('placement') || headerWithoutChange.includes('hours scheduled') || headerWithoutChange.includes('student confirmed') || headerWithoutChange.includes('employer confirmed')) {
-            return 'placements';
-          }
-          return 'employer-activity';
-        }
-        // Treat (Employer Engagement) as a label not a hard type; infer from keywords
-        if (headerWithoutChange.includes('(employer engagement)')) {
-          if (
-            headerWithoutChange.includes('placement') ||
-            headerWithoutChange.includes('hours scheduled') ||
-            headerWithoutChange.includes('scheduled to date') ||
-            headerWithoutChange.includes('student confirmed') ||
-            headerWithoutChange.includes('employer confirmed') ||
-            headerWithoutChange.includes('total students')
-          ) {
-            return 'placements';
-          }
-          if (headerWithoutChange.includes('activity') || headerWithoutChange.includes('activities')) {
-            return 'employer-activity';
-          }
-          return 'employment';
-        }
-        if (headerWithoutChange.includes('(enrichment activity)')) return 'enrichment-activity';
-        if (headerWithoutChange.includes('(employer engagement)')) return 'employment';
-        if (headerWithoutChange.includes('(enrichment)')) return 'enrichment';
-        if (headerWithoutChange.includes('(placements)')) return 'placements';
-=======
       
       // Get custom colour from file info
       function getCustomColor() {
@@ -2530,17 +2064,13 @@
         if (headerWithoutChange.includes('(employer engagement)')) return 'employment';
         if (headerWithoutChange.includes('(employer activity)')) return 'employment';
         if (headerWithoutChange.includes('(enrichment)')) return 'enrichment';
->>>>>>> fabe01c0
         if (headerWithoutChange.includes('(careers)')) return 'careers';
         if (headerWithoutChange.includes('(assessments)')) return 'assessments';
         if (headerWithoutChange.includes('(targets)')) return 'targets';
         if (headerWithoutChange.includes('(login)')) return 'login';
-<<<<<<< HEAD
-=======
         
         // Then check for keyword patterns
         if (headerWithoutChange.includes('placement')) return 'placements';
->>>>>>> fabe01c0
         return null;
       }
 
@@ -2555,16 +2085,10 @@
 
       // 4) Keyword fallback
       function getKeywordType() {
-<<<<<<< HEAD
-        if (headerWithoutChange.includes('placement') || headerWithoutChange.includes('student confirmed') || headerWithoutChange.includes('employer confirmed')) return 'placements';
-        if (headerWithoutChange.includes('enrichment') || headerWithoutChange.includes('enrich')) return 'enrichment';
-        if ((headerWithoutChange.includes('employer') && (headerWithoutChange.includes('engagement')) && !headerWithoutChange.includes('(employer activity)')) || headerWithoutChange.includes('(employer)')) return 'employment';
-=======
         // IMPORTANT: Check for placements BEFORE employer engagement to differentiate them
         if (headerWithoutChange.includes('placement') || headerWithoutChange.includes('student confirmed') || headerWithoutChange.includes('employer confirmed')) return 'placements';
         if (headerWithoutChange.includes('enrichment') || headerWithoutChange.includes('enrich')) return 'enrichment';
         if ((headerWithoutChange.includes('employer') && (headerWithoutChange.includes('engagement') || headerWithoutChange.includes('activity') || headerWithoutChange.includes('activities'))) || headerWithoutChange.includes('(employer)')) return 'employment';
->>>>>>> fabe01c0
         if (headerWithoutChange.includes('career') || headerWithoutChange.includes('job profile') || headerWithoutChange.includes('quiz') || headerWithoutChange.includes('mapped')) return 'careers';
         if (headerWithoutChange.includes('assessment') || headerWithoutChange.includes('score') || headerWithoutChange.includes('average score')) return 'assessments';
         if (headerWithoutChange.includes('target')) return 'targets';
@@ -2580,86 +2104,6 @@
         contentType = getSuffixType() || getActivityMapType() || getKeywordType() || 'default';
       }
 
-<<<<<<< HEAD
-      // Final correction: headers labelled (Employer Engagement) must not default to purple 'employment'
-      // Reclassify using header keywords so placements and activities get distinct fills
-      if (contentType === 'employment' && headerWithoutChange.includes('(employer engagement)')) {
-        if (
-          headerWithoutChange.includes('placement') ||
-          headerWithoutChange.includes('hours scheduled') ||
-          headerWithoutChange.includes('scheduled to date') ||
-          headerWithoutChange.includes('student confirmed') ||
-          headerWithoutChange.includes('employer confirmed') ||
-          headerWithoutChange.includes('total students')
-        ) {
-          contentType = 'placements';
-        } else if (headerWithoutChange.includes('activity') || headerWithoutChange.includes('activities')) {
-          contentType = 'employer-activity';
-        }
-      }
-
-      const color = CONTENT_COLORS[contentType] || CONTENT_COLORS.default;
-      const inlineColor = INLINE_COLORS[contentType] || INLINE_COLORS.default;
-      
-      console.log(`Header "${header}" -> contentType: "${contentType}" -> color: "${color}"`);
-      
-      // Capitalize first letter for display
-      const sectionName = contentType.charAt(0).toUpperCase() + contentType.slice(1);
-      
-      const result = { 
-        section: sectionName,
-        color: color,
-        contentType: contentType,
-        inlineColor: inlineColor
-      };
-      
-      console.log(`getColumnSection result for "${header}":`, result);
-      return result;
-    }
-
-    function renderTable() {
-      console.log('=== renderTable called ===');
-      console.log('tableHeaders:', tableHeaders);
-      console.log('tableHeaders length:', tableHeaders ? tableHeaders.length : 'undefined');
-      console.log('tableData length:', tableData ? tableData.length : 'undefined');
-      console.log('window.useOriginalHeaders:', window.useOriginalHeaders);
-      if (typeof window.showFileAccents === 'undefined') window.showFileAccents = false; // hide coloured outlines by default
-      const header = document.getElementById('tableHeader');
-      const body = document.getElementById('tableBody');
-      
-      if (!header || !body) {
-        console.error('Header or body element not found!');
-        return;
-      }
-      
-      // Helper: normalise header to match headerFileMap keys
-      function normaliseHeaderForMap(h) {
-        if (!h) return h;
-        const base = h.replace(/ \+\/-?$/, '');
-        if (/(\(Employer Engagement\))$/i.test(base)) {
-          return base.replace(/ \(Employer Engagement\)$/i, ' (employer)');
-        }
-        if (/(\(Enrichment\))$/i.test(base)) {
-          return base.replace(/ \(Enrichment\)$/i, ' (enrichment)');
-        }
-        return base;
-      }
-      
-      // Helper: get file index for header
-      function getHeaderFileIndex(h) {
-        const direct = headerFileMap[h];
-        if (direct !== undefined) return direct;
-        const norm = normaliseHeaderForMap(h);
-        if (norm !== h && headerFileMap[norm] !== undefined) return headerFileMap[norm];
-        // Fallback: try matching by base name ignoring any suffix
-        const base = h.replace(/ \(.*\)$/, '');
-        for (const key in headerFileMap) {
-          if (key.startsWith(base + ' (')) return headerFileMap[key];
-        }
-        return undefined;
-      }
-      
-=======
       // Check for custom colour first
       const customColor = getCustomColor();
       let color, inlineColor;
@@ -2755,18 +2199,14 @@
         return undefined;
       }
       
->>>>>>> fabe01c0
       // File accent colours to differentiate columns from different files
       const FILE_ACCENTS = ['#1d4ed8', '#9333ea', '#059669', '#ea580c', '#dc2626', '#0ea5e9', '#f59e0b'];
       function getFileAccentColor(idx) {
         if (idx === undefined) return null;
-<<<<<<< HEAD
-=======
         // Use custom colour from fileInfo if available, otherwise use default accent
         if (window.fileInfo && window.fileInfo[idx] && window.fileInfo[idx].customColor) {
           return window.fileInfo[idx].customColor;
         }
->>>>>>> fabe01c0
         return FILE_ACCENTS[idx % FILE_ACCENTS.length];
       }
       
@@ -2819,17 +2259,8 @@
             inlineStyle = `background-color: ${color} !important; border-color: ${color} !important;`;
             console.log(`Rendering original header "${h}" with Excel color: ${color}`);
           } else {
-<<<<<<< HEAD
-            // If Excel colours are missing, fall back to determinator colours for consistency
-            const isChangeColumn = h.endsWith(' +/-');
-            const originalHeader = isChangeColumn ? h.replace(' +/-', '') : h;
-            const sectionInfo = getColumnSection(originalHeader);
-            inlineStyle = `${sectionInfo.inlineColor} !important;`;
-            console.log(`Rendering header "${h}" with determinator fallback colour`);
-=======
             headerStyle += ' bg-gray-50';
             console.log(`Rendering original header "${h}" with default styling (no color found)`);
->>>>>>> fabe01c0
           }
           
           return `<th class="${headerStyle}" style="${inlineStyle}">${h}</th>`;
@@ -2838,22 +2269,11 @@
           const isChangeColumn = h.endsWith(' +/-');
           const originalHeader = isChangeColumn ? h.replace(' +/-', '') : h;
           const sectionInfo = getColumnSection(originalHeader);
-<<<<<<< HEAD
-=======
           const originalIdx = tableHeaders.indexOf(originalHeader);
->>>>>>> fabe01c0
           
           // File-based accent
           const fileIdx = getHeaderFileIndex(originalHeader);
           const accent = getFileAccentColor(fileIdx);
-<<<<<<< HEAD
-          const accentStyle = (window.showFileAccents === true && accent) ? ` border-left: 4px solid ${accent} !important; box-shadow: inset 0 4px 0 ${accent};` : '';
-          const dot = (window.showFileAccents === true && accent) ? `<span style="display:inline-block;width:8px;height:8px;background:${accent};border-radius:2px;margin-right:6px;vertical-align:middle;"></span>` : '';
-          
-          console.log(`Rendering header "${h}" (original: "${originalHeader}") with color: "${sectionInfo.color}" and inline style: "${sectionInfo.inlineColor}", fileIdx: ${fileIdx}, accent: ${accent}`);
-          
-          return `<th class="px-6 py-3 text-left text-xs font-medium text-gray-800 uppercase tracking-wider ${sectionInfo.color}" style="${sectionInfo.inlineColor} !important;${accentStyle}">${dot}${h}</th>`;
-=======
           const accentStyle = accent ? ` border-left: 4px solid ${accent} !important; box-shadow: inset 0 4px 0 ${accent};` : '';
           const dot = accent ? `<span style="display:inline-block;width:8px;height:8px;background:${accent};border-radius:2px;margin-right:6px;vertical-align:middle;"></span>` : '';
           
@@ -2869,7 +2289,6 @@
             : '';
           const draggable = editMode && !isChangeColumn ? 'draggable="true"' : '';
           return `<th ${draggable} class="px-6 py-3 text-left text-xs font-medium text-gray-800 uppercase tracking-wider ${sectionInfo.color}${selectedClass}" data-col-idx="${colIdx}" data-original-idx="${originalIdx}" data-header-key="${encodeURIComponent(originalHeader)}" style="${inline} !important;${accentStyle}; cursor:pointer;">${checkbox}${dot}${h}</th>`;
->>>>>>> fabe01c0
         }
       }).join('');
       
@@ -3330,64 +2749,6 @@
         return;
       }
 
-<<<<<<< HEAD
-      // Check if template name is already filled in from the template section
-      const templateNameInput = document.getElementById('templateName');
-      const templateDescriptionInput = document.getElementById('templateDescription');
-      
-      let templateName = templateNameInput ? templateNameInput.value.trim() : '';
-      let templateDescription = templateDescriptionInput ? templateDescriptionInput.value.trim() : '';
-      
-      // If no template name is provided in the form, prompt for it
-      if (!templateName) {
-        templateName = prompt('Enter template name:');
-        if (!templateName) return;
-      }
-      
-      // If no template description is provided, prompt for it or use default
-      if (!templateDescription) {
-        templateDescription = prompt('Enter template description (optional):') || `Template created from current data`;
-      }
-      
-      showStatus('Saving template...', 'info');
-      
-      try {
-        // Use the same endpoint as the template creation from preview
-        const templateData = {
-          templateName,
-          templateDescription,
-          headers: tableHeaders,
-          tableData: tableData,
-          processedData: { headers: tableHeaders, data: tableData }
-        };
-        
-        const response = await axios.post('/api/create-template-from-preview', templateData);
-        console.log('Template creation response:', response.data);
-        
-        if (response.data.success) {
-          showStatus('Template saved successfully: ' + templateName, 'success');
-          
-          // Clear the template form inputs if they were used
-          if (templateNameInput) templateNameInput.value = '';
-          if (templateDescriptionInput) templateDescriptionInput.value = '';
-          document.getElementById('templateFileInput').value = '';
-          
-          // Reload templates to include the new one
-          await loadTemplates();
-          
-        } else {
-          showStatus('Failed to save template: ' + (response.data.error || 'Unknown error'), 'error');
-        }
-      } catch (error) {
-        console.error('Template save error:', error);
-        let errorMessage = 'Failed to save template';
-        if (error.response && error.response.data && error.response.data.error) {
-          errorMessage += ': ' + error.response.data.error;
-        } else {
-          errorMessage += ': ' + error.message;
-        }
-        showStatus(errorMessage, 'error');
-=======
       // Pull any pre-filled values from the form section (if present)
       const prefillNameInput = document.getElementById('templateName');
       const prefillDescInput = document.getElementById('templateDescription');
@@ -3491,7 +2852,6 @@
             showStatus(errorMessage, 'error');
           }
         });
->>>>>>> fabe01c0
       }
     }
 
