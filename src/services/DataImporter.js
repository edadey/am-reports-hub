const XLSX = require('xlsx');
const fs = require('fs-extra');
const path = require('path');

class DataImporter {
  constructor() {
    this.supportedFormats = ['.xlsx', '.xls', '.csv'];
    this.fileTypeTemplates = null;
    this.templatePath = path.join(__dirname, '../../data/file-type-templates.json');
  }

  /**
   * Load file type templates for pattern matching
   */
  async loadFileTypeTemplates() {
    try {
      if (await fs.pathExists(this.templatePath)) {
        const templateData = await fs.readJSON(this.templatePath);
        this.fileTypeTemplates = templateData.templates;
        console.log(`✅ Loaded ${Object.keys(this.fileTypeTemplates).length} file type templates`);
      } else {
        console.log(`❌ Template file not found at ${this.templatePath}, using default patterns`);
        this.fileTypeTemplates = {};
      }
    } catch (error) {
      console.error('Error loading file type templates:', error);
      this.fileTypeTemplates = {};
    }
  }

  /**
   * Save updated templates with usage patterns
   */
  async saveFileTypeTemplates() {
    try {
      const templateData = {
        version: "1.0",
        templates: this.fileTypeTemplates,
        userPatterns: {},
        lastUpdated: new Date().toISOString()
      };
      await fs.writeJSON(this.templatePath, templateData, { spaces: 2 });
      console.log(`✅ Saved file type templates to ${this.templatePath}`);
    } catch (error) {
      console.error('Error saving file type templates:', error);
    }
  }

  /**
   * Update template usage statistics
   */
  updateTemplateUsage(fileType) {
    if (this.fileTypeTemplates && this.fileTypeTemplates[fileType]) {
      this.fileTypeTemplates[fileType].usageCount = (this.fileTypeTemplates[fileType].usageCount || 0) + 1;
      this.fileTypeTemplates[fileType].lastUsed = new Date().toISOString();
    }
  }

  async processFiles(files) {
    // Load file type templates for enhanced detection
    await this.loadFileTypeTemplates();
    
    const processedData = {
      departments: [],
      metrics: {},
      activities: {
        employerEngagement: {},
        enrichment: {}
      },
      originalHeaders: [], // Store original headers from all files for template creation
      timestamp: new Date().toISOString(),
      headerFileMap: {}, // Map header to file index
      fileInfo: [] // Store filename information
    };

    for (let fileIndex = 0; fileIndex < files.length; fileIndex++) {
      const file = files[fileIndex];
      try {
<<<<<<< HEAD
        // Read file data first to analyze content
        const fileData = await this.readFile(file.path);
        console.log(`File data keys for ${file.originalName}:`, Object.keys(fileData));
        
        // Extract data to get headers for content-based analysis
        const extractedData = this.extractData(fileData, file.originalName, fileIndex);
        
        // Use enhanced content-based detection with actual headers and data
        const contentType = extractedData.headerList && extractedData.headerList.length > 0 
          ? this.detectContentTypeFromHeaders(extractedData.headerList, fileData[Object.keys(fileData)[0]], file.originalName)
          : this.detectContentTypeFromFilename(file.originalName);
        
        // Store file information with detected content type
=======
        // Store file information - use user-selected type if available, otherwise detect from filename
        let contentType = file.userSelectedType || this.detectContentTypeFromFilename(file.originalName);
        
        // Normalize content type names to match frontend expectations
        if (contentType === 'employer') {
          contentType = 'employment';
        }
        
        // Derive a short, stable label from the original filename for per-file column separation
        const parsed = path.parse(file.originalName || file.originalname || 'file');
        let label = (parsed.name || 'file').replace(/[^a-zA-Z0-9]+/g, ' ').trim();
        // Limit label length to keep headers readable
        if (label.length > 24) label = label.substring(0, 24).trim();

>>>>>>> fabe01c0
        processedData.fileInfo[fileIndex] = {
          originalName: file.originalName,
          filename: file.filename,
          contentType: contentType,
          customColor: file.userSelectedColor || '#dbeafe',
          label
        };
        
<<<<<<< HEAD
        console.log(`Processing file ${fileIndex}: "${file.originalName}" -> contentType: "${contentType}"`);
=======
        console.log(`Processing file ${fileIndex}: "${file.originalName}" -> contentType: "${contentType}" (${file.userSelectedType ? 'user-selected' : 'filename-detected'})`);

        const fileData = await this.readFile(file.path);
        console.log(`File data keys for ${file.originalName}:`, Object.keys(fileData));
        
        const extractedData = this.extractData(fileData, file.originalName, fileIndex);
>>>>>>> fabe01c0
        console.log(`\n📊 EXTRACTED DATA FOR FILE: ${file.originalName}`);
        console.log(`   - Departments: ${extractedData.departments}`);
        console.log(`   - Metrics count: ${Object.keys(extractedData.metrics).length}`);
        console.log(`   - Activity type: ${extractedData.activityType}`);
        console.log(`   - Headers: ${extractedData.headerList}`);
        console.log(`   - Sample metrics:`, Object.keys(extractedData.metrics).slice(0, 3).map(dept => 
          `${dept}: [${Object.keys(extractedData.metrics[dept]).slice(0, 3).join(', ')}]`));
        
        // Track which headers came from this file - map ALL header variations
        if (extractedData.headerList) {
          extractedData.headerList.forEach(header => {
            // Map the original header name (for frontend lookup)
            processedData.headerFileMap[header] = fileIndex;
            console.log(`Mapped original header "${header}" to file ${fileIndex} (${file.originalName})`);
            
            // Map the suffixed header name (for internal processing)
            const uniqueHeader = `${header} (${contentType})`;
            processedData.headerFileMap[uniqueHeader] = fileIndex;
            console.log(`Mapped suffixed header "${uniqueHeader}" to file ${fileIndex} (${file.originalName})`);

            // Map file-specific unique headers to prevent cross-file collisions
            const fileLabel = processedData.fileInfo[fileIndex]?.label || `File${fileIndex + 1}`;
            const fileSpecificHeader = `${header} [${fileLabel}]`;
            processedData.headerFileMap[fileSpecificHeader] = fileIndex;
            console.log(`Mapped file-specific header "${fileSpecificHeader}" to file ${fileIndex} (${file.originalName})`);

            const fileSpecificTypedHeader = `${header} (${contentType}) [${fileLabel}]`;
            processedData.headerFileMap[fileSpecificTypedHeader] = fileIndex;
            console.log(`Mapped file-specific typed header "${fileSpecificTypedHeader}" to file ${fileIndex} (${file.originalName})`);
            
            // Only map variations that match the actual content type of this file
            // This prevents cross-file header contamination
            const validVariations = [];
            
            // Add only content type specific variations for this file
            if (contentType === 'employer' || contentType === 'employment') {
              validVariations.push(`${header} (employer engagement)`, `${header} (employer activity)`, `${header} (employment)`);
            } else if (contentType === 'enrichment') {
              validVariations.push(`${header} (enrichment)`);
            } else if (contentType === 'placements') {
              validVariations.push(`${header} (placements)`);
            } else if (contentType === 'assessments') {
              validVariations.push(`${header} (assessments)`);
            } else if (contentType === 'careers') {
              validVariations.push(`${header} (careers)`);
            } else if (contentType === 'targets') {
              validVariations.push(`${header} (targets)`);
            } else if (contentType === 'login') {
              validVariations.push(`${header} (login)`);
            }
            
            // Map only the valid variations for this file's content type
            validVariations.forEach(variation => {
              processedData.headerFileMap[variation] = fileIndex;
              console.log(`Mapped content-specific variation "${variation}" to file ${fileIndex} (${file.originalName})`);
            });
          });
        }
        
        // Merge data
        this.mergeData(processedData, extractedData, fileIndex, contentType);
      } catch (error) {
        console.error(`Error processing file ${file.originalName}:`, error);
        throw new Error(`Failed to process ${file.originalName}: ${error.message}`);
      }
    }

    console.log(`\n📈 === FINAL PROCESSED DATA SUMMARY ===`);
    console.log(`📂 Total files processed: ${processedData.fileInfo.length}`);
    console.log(`🏢 Departments found: ${processedData.departments.length}`);
    console.log(`📊 Regular metrics departments: ${Object.keys(processedData.metrics).length}`);
    console.log(`👥 Employer activities departments: ${Object.keys(processedData.activities.employerEngagement).length}`);
    console.log(`🎓 Enrichment activities departments: ${Object.keys(processedData.activities.enrichment).length}`);
    
    console.log(`\n📋 FILE BREAKDOWN:`);
    processedData.fileInfo.forEach((file, index) => {
      console.log(`   ${index + 1}. ${file.originalName} (${file.contentType})`);
    });
    
    if (Object.keys(processedData.activities.employerEngagement).length > 0) {
      console.log(`\n👥 EMPLOYER ACTIVITIES SAMPLE:`, Object.keys(processedData.activities.employerEngagement)[0], 
        Object.keys(processedData.activities.employerEngagement[Object.keys(processedData.activities.employerEngagement)[0]]));
    }
    
    if (Object.keys(processedData.activities.enrichment).length > 0) {
      console.log(`\n🎓 ENRICHMENT ACTIVITIES SAMPLE:`, Object.keys(processedData.activities.enrichment)[0],
        Object.keys(processedData.activities.enrichment[Object.keys(processedData.activities.enrichment)[0]]));
    }

    // Save updated template usage statistics
    await this.saveFileTypeTemplates();

    return processedData;
  }

  detectContentTypeFromFilename(filename) {
    const filenameLower = filename.toLowerCase();
    console.log(`\n=== DETECTING CONTENT TYPE FROM FILENAME ===`);
    console.log(`Filename: "${filename}" -> "${filenameLower}"`);
    
    // Activities detection - more comprehensive patterns
    if (filenameLower.includes('enrichment') || filenameLower.includes('enrich') || 
        filenameLower.includes('enrichment activity') || filenameLower.includes('enrichment activities')) {
      console.log(`✅ Detected ENRICHMENT from filename`);
      return 'enrichment';
    }
    
    // Check for specific employer patterns - be more precise to avoid conflicts
    if (filenameLower.includes('employer engagement') || 
        filenameLower.includes('employer activity') || filenameLower.includes('employer activities')) {
      console.log(`✅ Detected EMPLOYER from filename`);
      return 'employer';
    }
    
    // Only check for standalone 'employer' if not in a placement context
    if (filenameLower.includes('employer') && !filenameLower.includes('placement') && !filenameLower.includes('placed')) {
      console.log(`✅ Detected EMPLOYER from filename`);
      return 'employer';
    }

    // Careers platform synonyms (e.g., My Futures)
    if (filenameLower.includes('my futures') || filenameLower.includes('myfutures') || filenameLower.includes('my-futures')) {
      console.log(`✅ Detected CAREERS (My Futures) from filename`);
      return 'careers';
    }
    
    // Generic activity detection - files that contain activity data but aren't specifically named
    if (filenameLower.includes('activity') || filenameLower.includes('activities')) {
      console.log(`✅ Detected generic ACTIVITY from filename (will determine type from content)`);
      return 'activities'; // Special content type that will be refined by content detection
    }
    
    // Other content types
    if (filenameLower.includes('placement') || filenameLower.includes('placed')) {
      return 'placements';
    }
    
    if (filenameLower.includes('career') || filenameLower.includes('careers')) {
      return 'careers';
    }
    
    if (filenameLower.includes('assessment') || filenameLower.includes('assess')) {
      return 'assessments';
    }
    
    if (filenameLower.includes('target') || filenameLower.includes('targets')) {
      return 'targets';
    }
    
    if (filenameLower.includes('login') || filenameLower.includes('access')) {
      return 'login';
    }
    
    console.log(`❌ No specific content type detected, using 'default'`);
    return 'default';
  }

  detectActivityTypeFromContent(sheetData) {
    console.log(`\n=== DETECTING ACTIVITY TYPE FROM CONTENT ===`);
    
    // First, scan entire sheet for activity structure and filter text
    const allText = sheetData.flat().join(' ').toLowerCase();
    console.log(`Full content snippet: "${allText.substring(0, 200)}..."`);
    
    // Check if this contains activity table structure
    const hasActivityStructure = allText.includes('students with activities') || 
                                 allText.includes('total activities') || 
                                 allText.includes('total activity hours') ||
                                 (allText.includes('activities') && allText.includes('students'));
    
    if (hasActivityStructure) {
      console.log(`✅ Detected ACTIVITY table structure in content`);
      
      // Look for specific filter patterns that indicate activity type
      console.log(`Checking for activity type patterns...`);
      console.log(`Last 300 chars of content: "${allText.substring(allText.length - 300)}"`);
      
      // Check for specific filter patterns from the actual data format
      if (allText.includes('employernonemployer is enrichment activity') || 
          allText.includes('is enrichment activity')) {
        console.log(`✅ Found ENRICHMENT ACTIVITY filter pattern`);
        return 'enrichment';
      }
      
      // Check for employer activity pattern - updated for actual format
      // Be more specific to avoid false positives with placement files
      if ((allText.includes('employernonemployer is employer activity') ||
          allText.includes('is employer activity') ||
          allText.includes('employernonemployer is employer')) &&
          !allText.includes('placement') && !allText.includes('placed')) {
        console.log(`✅ Found EMPLOYER ACTIVITY filter pattern`);
        return 'employer';
      }
      
      // Fallback patterns for other formats - be more specific
      if (allText.includes('enrichment') && !allText.includes('placement') && !allText.includes('placed')) {
        console.log(`✅ Found ENRICHMENT from general pattern`);
        return 'enrichment';
      }
      
      // Only classify as employer if it's specifically about employer activities, not placement-related employer data
      if (allText.includes('employer') && 
          (allText.includes('activity') || allText.includes('engagement')) && 
          !allText.includes('placement') && !allText.includes('placed')) {
        console.log(`✅ Found EMPLOYER from general pattern`);  
        return 'employer';
      }
      
      // If no specific filter found, return null to indicate generic activities
      console.log(`✅ Generic ACTIVITIES detected (no specific type filter found)`);
      return null; // Will be handled as generic activities
    }
    
    // Legacy row-by-row detection for other formats
    for (let i = 0; i < Math.min(10, sheetData.length); i++) {
      const row = sheetData[i];
      if (row && Array.isArray(row)) {
        const rowText = row.join(' ').toLowerCase();
        console.log(`Row ${i}: "${rowText}"`);
        
        
        // Legacy detection patterns
        if (rowText.includes('enrichment activity') || rowText.includes('enrichment activities') ||
            (rowText.includes('enrichment') && (rowText.includes('hours') || rowText.includes('students') || rowText.includes('activity')))) {
          console.log(`✅ Detected enrichment activity from content: "${rowText}"`);
          return 'enrichment';
        }
        
        // More specific employer activity detection to avoid placement file conflicts
        if ((rowText.includes('employer activity') || rowText.includes('employer activities') ||
            rowText.includes('employer engagement') ||
            (rowText.includes('employer') && (rowText.includes('hours') || rowText.includes('students') || rowText.includes('activity')))) &&
            !rowText.includes('placement') && !rowText.includes('placed')) {
          console.log(`✅ Detected employer activity from content: "${rowText}"`);
          return 'employer';
        }
      }
    }
    
    console.log(`❌ No activity type detected from content`);
    return null; // No specific activity type found
  }

  /**
   * Enhanced content-based file type detection with template learning
   * Analyzes actual header content and data patterns to determine file type
   * More reliable than filename-based detection
   */
  detectContentTypeFromHeaders(headers, sheetData, filename) {
    console.log(`\n=== ENHANCED CONTENT-BASED FILE TYPE DETECTION ===`);
    console.log(`Analyzing file: "${filename}"`);
    console.log(`Headers to analyze:`, headers.slice(0, 10)); // Show first 10 headers
    
    // Use loaded templates or fallback to default patterns
    let fileTypeSignatures = {};
    
    if (this.fileTypeTemplates && Object.keys(this.fileTypeTemplates).length > 0) {
      console.log('✅ Using loaded template patterns for detection');
      Object.keys(this.fileTypeTemplates).forEach(fileType => {
        const template = this.fileTypeTemplates[fileType];
        fileTypeSignatures[fileType] = {
          requiredKeywords: template.keywordPatterns || [],
          commonHeaders: template.signatureHeaders || [],
          weight: 0
        };
      });
    } else {
      console.log('⚠️ No templates loaded, using fallback patterns');
      fileTypeSignatures = {
        'placements': {
          requiredKeywords: ['placement', 'placed'],
          commonHeaders: ['students with placements', 'total placements', 'hours scheduled', 'student confirmed', 'employer confirmed'],
          weight: 0
        },
        'employer-activities': {
          requiredKeywords: ['employer activity', 'employer engagement'],  
          commonHeaders: ['students with activities', 'total activities', 'activity hours', 'total students'],
          weight: 0
        },
        'enrichment-activities': {
          requiredKeywords: ['enrichment activity', 'enrichment'],
          commonHeaders: ['students with activities', 'total activities', 'activity hours', 'enrichment'],
          weight: 0
        },
        'careers': {
          requiredKeywords: ['career', 'job profile', 'quiz'],
          commonHeaders: ['career quiz', 'mapped job profile', 'students completed career quiz'],
          weight: 0
        },
        'assessments': {
          requiredKeywords: ['assessment', 'score'],
          commonHeaders: ['students with assessments', 'average score', 'students without assessments'],
          weight: 0
        },
        'targets': {
          requiredKeywords: ['target', 'goal'],
          commonHeaders: ['target', 'goals'],
          weight: 0
        },
        'login': {
          requiredKeywords: ['login', 'access'],
          commonHeaders: ['login', 'access', 'last login'],
          weight: 0
        }
      };
    }

    // Analyze headers for content patterns
    const headersText = headers.join(' ').toLowerCase();
    console.log(`Combined headers text: "${headersText}"`);

    // Calculate weights for each file type
    Object.keys(fileTypeSignatures).forEach(fileType => {
      const signature = fileTypeSignatures[fileType];
      let weight = 0;
      
      // Check for required keywords
      signature.requiredKeywords.forEach(keyword => {
        if (headersText.includes(keyword)) {
          weight += 10; // High weight for required keywords
          console.log(`✅ Found required keyword "${keyword}" for ${fileType} (+10 weight)`);
        }
      });
      
      // Check for common headers  
      signature.commonHeaders.forEach(commonHeader => {
        if (headersText.includes(commonHeader)) {
          weight += 5; // Medium weight for common headers
          console.log(`✅ Found common header pattern "${commonHeader}" for ${fileType} (+5 weight)`);
        }
      });
      
      signature.weight = weight;
    });

    // Analyze sheet data content if available
    if (sheetData && sheetData.length > 0) {
      const allDataText = sheetData.flat().join(' ').toLowerCase();
      console.log(`Analyzing sheet data content...`);
      
      // Look for activity type indicators in data
      if (allDataText.includes('employer activity') || allDataText.includes('employer engagement')) {
        fileTypeSignatures['employer-activities'].weight += 15;
        console.log(`✅ Found employer activity pattern in data (+15 weight)`);
      }
      
      if (allDataText.includes('enrichment activity') || allDataText.includes('enrichment')) {
        fileTypeSignatures['enrichment-activities'].weight += 15; 
        console.log(`✅ Found enrichment activity pattern in data (+15 weight)`);
      }
    }

    // Find the file type with highest weight
    let bestMatch = 'default';
    let highestWeight = 0;
    
    Object.keys(fileTypeSignatures).forEach(fileType => {
      const weight = fileTypeSignatures[fileType].weight;
      console.log(`${fileType}: ${weight} points`);
      
      if (weight > highestWeight) {
        highestWeight = weight;
        bestMatch = fileType;
      }
    });

    // Require minimum confidence threshold
    if (highestWeight < 5) {
      console.log(`❌ No confident match found (highest weight: ${highestWeight}), using filename-based detection as fallback`);
      return this.detectContentTypeFromFilename(filename);
    }
    
    console.log(`✅ BEST MATCH: "${bestMatch}" with ${highestWeight} points`);
    
    // Update template usage statistics for learning
    this.updateTemplateUsage(bestMatch);
    
    return bestMatch;
  }

  async readFile(filePath) {
    const fileExtension = path.extname(filePath).toLowerCase();
    
    if (!this.supportedFormats.includes(fileExtension)) {
      throw new Error(`Unsupported file format: ${fileExtension}`);
    }

    try {
      if (fileExtension === '.csv') {
        return await this.readCSV(filePath);
      } else {
        return await this.readExcel(filePath);
      }
    } catch (error) {
      throw new Error(`Failed to read file: ${error.message}`);
    }
  }

  async readExcel(filePath) {
    const workbook = XLSX.readFile(filePath);
    const sheets = {};
    
    workbook.SheetNames.forEach(sheetName => {
      const worksheet = workbook.Sheets[sheetName];
      const jsonData = XLSX.utils.sheet_to_json(worksheet, { header: 1 });
      sheets[sheetName] = jsonData;
    });

    return sheets;
  }

  async readCSV(filePath) {
    const workbook = XLSX.readFile(filePath);
    const worksheet = workbook.Sheets[workbook.SheetNames[0]];
    const jsonData = XLSX.utils.sheet_to_json(worksheet, { header: 1 });
    return { [workbook.SheetNames[0]]: jsonData };
  }

  extractData(fileData, fileName, fileIndex) {
    const extracted = {
      departments: [],
      metrics: {},
      headerList: [],
      originalHeaders: [], // Store original headers before processing
      activityType: null
    };

    // Process each sheet
    Object.keys(fileData).forEach(sheetName => {
      const sheetData = fileData[sheetName];
      if (sheetData && sheetData.length > 0) {
        // Detect activity type from content
        const contentActivityType = this.detectActivityTypeFromContent(sheetData);
        if (contentActivityType) {
          extracted.activityType = contentActivityType;
          console.log(`Detected activity type from content: ${contentActivityType} in file: ${fileName}`);
        }
        
        this.processSheet(sheetData, extracted, fileName, fileIndex);
      }
    });

    return extracted;
  }

  processSheet(sheetData, extracted, fileName, fileIndex) {
    if (!sheetData || sheetData.length < 2) return;

    const headers = sheetData[0];
    const dataRows = sheetData.slice(1);
    
    // Ensure headers is an array
    if (!Array.isArray(headers)) {
      console.warn('Headers is not an array:', headers);
      return;
    }
        
    // Capture original headers FIRST - completely unfiltered for template creation
    extracted.originalHeaders = [...headers]; // Store ALL headers including empty ones
    console.log(`Captured ALL original headers for ${fileName}:`, extracted.originalHeaders);
    
    // Find key columns based on your report structure
    const departmentColIndex = this.findColumnIndex(headers, ['Department', 'Program', 'Course', 'Category']);
    console.log(`Department column index for ${fileName}:`, departmentColIndex);
    
    // Filter out problematic headers (numbered columns, duplicates, etc.)
    console.log(`Processing sheet for ${fileName} - Original headers:`, headers);
    
    const filteredHeaders = headers.filter((header, index) => {
      if (!header) {
        console.log(`❌ Filtering out empty header at index ${index}`);
        return false;
      }
      
      const headerStr = header.toString().toLowerCase().trim();
      
      // Skip empty headers
      if (headerStr === '') {
        console.log(`❌ Filtering out empty header at index ${index}`);
        return false;
      }
      
      // Skip numbered headers (1, 2, 3, etc.)
      if (/^[0-9]+$/.test(headerStr)) {
        console.log(`❌ Filtering out numbered header "${header}" at index ${index}`);
        return false;
      }
      
      // Skip common duplicate indicators
      if (headerStr === 'department' || headerStr === 'dept' || headerStr === 'program') {
        console.log(`❌ Filtering out duplicate header "${header}" at index ${index}`);
        return false;
      }
      
      // Skip template metadata fields that shouldn't be part of data columns
      if (headerStr.includes('report date') || headerStr.includes('date generated') || 
          headerStr.includes('generated on') || headerStr.includes('created on') ||
          headerStr.includes('report generated') || headerStr.includes('generated by') ||
          headerStr.includes('template name') || headerStr.includes('report name') ||
          headerStr.includes('export date') || headerStr.includes('timestamp')) {
        console.log(`❌ Filtering out metadata header "${header}" at index ${index}`);
        return false;
      }
        
      // Skip if this is the department column itself
      if (index === departmentColIndex) {
        console.log(`❌ Filtering out department column "${header}" at index ${index}`);
        return false;
      }

      console.log(`✅ Keeping header "${header}" at index ${index}`);
      return true;
    });
    
    console.log(`Filtered headers for ${fileName}:`, filteredHeaders);

    // Add to headerList - now always add, even if duplicates
    filteredHeaders.forEach(header => {
      extracted.headerList.push(header);
      console.log(`Added header "${header}" from file: ${fileName}`);
    });

    dataRows.forEach(row => {
      if (row && row.length > 0 && row[0]) {
        const department = row[departmentColIndex] || 'Unknown Department';
        
        // Skip rows that are just numbered indicators
        if (department.toString().trim() === '1' || department.toString().trim() === '2') {
          return;
        }
        
        // Skip activity type indicator rows and template metadata rows
        const rowText = row.join(' ').toLowerCase();
        if (rowText.includes('enrichment activity') || rowText.includes('employer activity')) {
          console.log(`Skipping activity type indicator row: ${rowText}`);
          return;
        }
        
        // Skip template metadata rows
        if (rowText.includes('report date') || rowText.includes('generated on') || 
            rowText.includes('created on') || rowText.includes('template name') ||
            rowText.includes('report generated') || rowText.includes('export date') ||
            rowText.includes('date generated') || rowText.includes('report name')) {
          console.log(`Skipping metadata row: ${rowText}`);
          return;
        }
        
        if (!extracted.departments.includes(department)) {
          extracted.departments.push(department);
        }

        if (!extracted.metrics[department]) {
          extracted.metrics[department] = {};
        }

        // Extract metrics using filtered headers
        filteredHeaders.forEach((header, filteredIndex) => {
          const originalIndex = headers.indexOf(header);
          if (originalIndex !== -1 && row[originalIndex] !== undefined) {
            const value = this.parseValue(row[originalIndex]);
            if (value !== null) {
              // All data goes to metrics - coloring will be handled by filename
              extracted.metrics[department][header] = value;
            }
          }
        });
      }
    });
  }

  findColumnIndex(headers, possibleNames) {
    for (const name of possibleNames) {
      const index = headers.findIndex(header => {
        if (!header) return false;
        const headerStr = header.toString().toLowerCase().trim();
        const nameStr = name.toLowerCase().trim();
        
        // More specific matching - exact match or starts with the name
        return headerStr === nameStr || headerStr.startsWith(nameStr);
      });
      if (index !== -1) {
        console.log(`Found department column "${headers[index]}" at index ${index} matching "${name}"`);
        return index;
      }
    }
    console.log(`No department column found, defaulting to index 0`);
    return 0; // Default to first column
  }

  parseValue(value) {
    if (value === null || value === undefined || value === '') {
      return null;
    }

    // Try to parse as number
    const numValue = parseFloat(value);
    if (!isNaN(numValue)) {
      return numValue;
    }

    // Return as string if not a number
    return value.toString();
  }

  async processFilesWithManualAssignment(files, headerAssignments) {
    console.log('\n=== PROCESSING FILES WITH MANUAL ASSIGNMENT ===');
    console.log('Header assignments:', headerAssignments);
    
    const processedData = {
      departments: [],
      metrics: {},
      activities: {
        employerEngagement: {},
        enrichment: {}
      },
      originalHeaders: [],
      timestamp: new Date().toISOString(),
      headerFileMap: {},
      fileInfo: [],
      manualAssignments: headerAssignments
    };

    for (let fileIndex = 0; fileIndex < files.length; fileIndex++) {
      const file = files[fileIndex];
      try {
        // Build a short label from the filename (sanitised) for per-file suffixing
        const parsedName = (file.originalName || '').split('.')[0] || 'file';
        let label = parsedName.replace(/[^a-zA-Z0-9]+/g, ' ').trim();
        if (label.length > 24) label = label.substring(0, 24).trim();

        processedData.fileInfo[fileIndex] = {
          originalName: file.originalName,
          filename: file.filename,
          contentType: (file.userSelectedType && typeof file.userSelectedType === 'string') ? file.userSelectedType.toLowerCase() : 'default',
          customColor: file.userSelectedColor || '#dbeafe',
          label
        };
        
        console.log(`Processing file ${fileIndex}: "${file.originalName}" with manual assignments`);

        const fileData = await this.readFile(file.path);
        const extractedData = this.extractDataWithManualAssignment(fileData, file.originalName, fileIndex, headerAssignments);
        
        // Merge data using manual assignment logic
        this.mergeDataWithManualAssignment(processedData, extractedData, fileIndex, headerAssignments);
      } catch (error) {
        console.error(`Error processing file ${file.originalName}:`, error);
        throw new Error(`Failed to process ${file.originalName}: ${error.message}`);
      }
    }

    console.log('\n=== MANUAL ASSIGNMENT PROCESSING COMPLETE ===');
    console.log(`Total files processed: ${processedData.fileInfo.length}`);
    console.log(`Departments found: ${processedData.departments.length}`);
    
    return processedData;
  }
  
  extractDataWithManualAssignment(fileData, fileName, fileIndex, headerAssignments) {
    const extracted = {
      departments: [],
      metrics: {},
      headerList: [],
      originalHeaders: [],
      activityType: null
    };

    // Process each sheet
    Object.keys(fileData).forEach(sheetName => {
      const sheetData = fileData[sheetName];
      if (sheetData && sheetData.length > 0) {
        this.processSheetWithManualAssignment(sheetData, extracted, fileName, fileIndex, headerAssignments);
      }
    });

    return extracted;
  }
  
  processSheetWithManualAssignment(sheetData, extracted, fileName, fileIndex, headerAssignments) {
    if (!sheetData || sheetData.length < 2) return;

    const headers = sheetData[0];
    const dataRows = sheetData.slice(1);
    
    if (!Array.isArray(headers)) {
      console.warn('Headers is not an array:', headers);
      return;
    }
        
    // Capture all headers
    extracted.originalHeaders = [...headers];
    
    // Find department column
    const departmentColIndex = this.findColumnIndex(headers, ['Department', 'Program', 'Course', 'Category']);
    
    // Process headers with manual assignments
    const assignedHeaders = headers.filter((header, index) => {
      if (!header || index === departmentColIndex) return false;
      
      const headerStr = header.toString().trim();
      if (headerStr === '' || /^[0-9]+$/.test(headerStr)) return false;
      
      // Add to header list if it has an assignment or if unassigned
      extracted.headerList.push(header);
      return true;
    });
    
    console.log(`Headers with potential assignments for ${fileName}:`, assignedHeaders);

    // Process data rows
    dataRows.forEach(row => {
      if (row && row.length > 0 && row[0]) {
        const department = row[departmentColIndex] || 'Unknown Department';
        
        // Skip metadata rows
        const rowText = row.join(' ').toLowerCase();
        if (rowText.includes('enrichment activity') || rowText.includes('employer activity') ||
            rowText.includes('report date') || rowText.includes('generated on')) {
          return;
        }
        
        if (!extracted.departments.includes(department)) {
          extracted.departments.push(department);
        }

        if (!extracted.metrics[department]) {
          extracted.metrics[department] = {};
        }

        // Process each header with its assignment
        assignedHeaders.forEach((header, headerIndex) => {
          const originalIndex = headers.indexOf(header);
          if (originalIndex !== -1 && row[originalIndex] !== undefined) {
            const value = this.parseValue(row[originalIndex]);
            if (value !== null) {
              // Store with assignment info
              const assignment = headerAssignments[header];
              if (assignment) {
                const assignedMetric = `${header} (${assignment})`;
                extracted.metrics[department][assignedMetric] = value;
                console.log(`Assigned metric "${assignedMetric}" for department: ${department}`);
              } else {
                // Unassigned header - use default
                extracted.metrics[department][header] = value;
              }
            }
          }
        });
      }
    });
  }
  
  mergeDataWithManualAssignment(target, source, fileIndex, headerAssignments) {
    console.log('\n=== MERGE DATA WITH MANUAL ASSIGNMENT ===');
    
    // Merge departments
    source.departments.forEach(dept => {
      if (!target.departments.includes(dept)) {
        target.departments.push(dept);
      }
    });

    // Merge original headers
    if (source.originalHeaders && Array.isArray(source.originalHeaders)) {
      if (!target.originalHeaders) target.originalHeaders = [];
      source.originalHeaders.forEach(header => {
        if (!target.originalHeaders.includes(header)) {
          target.originalHeaders.push(header);
        }
      });
    }

    // Merge metrics with assignment-based categorization, suffixing per-file label to prevent collisions
    Object.keys(source.metrics).forEach(dept => {
      if (!target.metrics[dept]) {
        target.metrics[dept] = {};
      }
      if (!target.activities.employerEngagement[dept]) {
        target.activities.employerEngagement[dept] = {};
      }
      if (!target.activities.enrichment[dept]) {
        target.activities.enrichment[dept] = {};
      }
      
      Object.keys(source.metrics[dept]).forEach(metric => {
        const value = source.metrics[dept][metric];
        // Extract assignment from metric name if it was assigned
        const assignmentMatch = metric.match(/^(.+) \(([^)]+)\)$/);
        const fileLabel = (target.fileInfo && target.fileInfo[fileIndex] && target.fileInfo[fileIndex].label)
          ? target.fileInfo[fileIndex].label
          : `File${fileIndex + 1}`;
        if (assignmentMatch) {
          const originalHeader = assignmentMatch[1];
          const assignment = assignmentMatch[2];
          
          // Route to appropriate section based on assignment
          if (assignment === 'employer') {
            const activityMetric = `${originalHeader} [${fileLabel}]`;
            target.activities.employerEngagement[dept][activityMetric] = value;
            target.headerFileMap[activityMetric] = fileIndex;
            // Map unlabeled and typed variants for front-end lookup
            target.headerFileMap[originalHeader] = fileIndex;
            target.headerFileMap[`${originalHeader} (employer)`] = fileIndex;
          } else if (assignment === 'enrichment') {
            const activityMetric = `${originalHeader} [${fileLabel}]`;
            target.activities.enrichment[dept][activityMetric] = value;
            target.headerFileMap[activityMetric] = fileIndex;
            target.headerFileMap[originalHeader] = fileIndex;
            target.headerFileMap[`${originalHeader} (enrichment)`] = fileIndex;
          } else {
            // Other assignments go to regular metrics; keep assignment for color grouping and add file label
            const assignedLabeled = `${originalHeader} (${assignment}) [${fileLabel}]`;
            target.metrics[dept][assignedLabeled] = value;
            target.headerFileMap[assignedLabeled] = fileIndex;
            // Map unlabeled and typed variants for front-end lookup
            target.headerFileMap[originalHeader] = fileIndex;
            target.headerFileMap[`${originalHeader} (${assignment})`] = fileIndex;
          }
        } else {
          // Unassigned headers go to regular metrics, suffix with file label
          const unlabeled = `${metric} [${fileLabel}]`;
          target.metrics[dept][unlabeled] = value;
          target.headerFileMap[unlabeled] = fileIndex;
          // Map base header without label
          target.headerFileMap[metric] = fileIndex;
        }
      });
    });
  }

  mergeData(target, source, fileIndex, contentType) {
    console.log(`\n=== MERGE DATA ===`);
    console.log(`File: contentType="${contentType}", activityType="${source.activityType}"`);
    console.log(`Source departments:`, source.departments);
    console.log(`Source metrics keys:`, Object.keys(source.metrics));
    
    // Merge departments
    source.departments.forEach(dept => {
      if (!target.departments.includes(dept)) {
        target.departments.push(dept);
      }
    });

    // Merge original headers for template creation
    if (source.originalHeaders && Array.isArray(source.originalHeaders)) {
      if (!target.originalHeaders) target.originalHeaders = [];
      source.originalHeaders.forEach(header => {
        if (!target.originalHeaders.includes(header)) {
          target.originalHeaders.push(header);
        }
      });
      console.log(`Added original headers from this file:`, source.originalHeaders);
      console.log(`Total original headers now:`, target.originalHeaders);
    }

    // Determine if this is activities data
    const isEmployerActivity = contentType === 'employer' || contentType === 'employment' || source.activityType === 'employer';
    const isEnrichmentActivity = contentType === 'enrichment' || source.activityType === 'enrichment' || 
                                 (contentType === 'activities' && source.activityType === 'enrichment');
    const isGenericActivity = (contentType === 'activities' && !source.activityType) || 
                             (contentType === 'activities' && source.activityType === null);
    
    console.log(`Activity classification: isEmployer=${isEmployerActivity}, isEnrichment=${isEnrichmentActivity}, isGeneric=${isGenericActivity}`);

    // Determine a stable file label for suffixing metric names (prevents collisions across files)
    const fileLabel = (target.fileInfo && target.fileInfo[fileIndex] && target.fileInfo[fileIndex].label)
      ? target.fileInfo[fileIndex].label
      : `File${fileIndex + 1}`;

    // Merge metrics - handle activities vs regular metrics
    Object.keys(source.metrics).forEach(dept => {
      // Initialize department in all relevant structures
      if (!target.metrics[dept]) {
        target.metrics[dept] = {};
      }
      if (!target.activities.employerEngagement[dept]) {
        target.activities.employerEngagement[dept] = {};
      }
      if (!target.activities.enrichment[dept]) {
        target.activities.enrichment[dept] = {};
      }
      
      Object.keys(source.metrics[dept]).forEach(metric => {
        const value = source.metrics[dept][metric];
        
        if (isEmployerActivity) {
          // Store in employer engagement activities
          const activityMetric = `${metric} [${fileLabel}]`;
          target.activities.employerEngagement[dept][activityMetric] = value;
          console.log(`Added employer activity metric "${activityMetric}" for department: ${dept}`);
        } else if (isEnrichmentActivity) {
          // Store in enrichment activities
          const activityMetric = `${metric} [${fileLabel}]`;
          target.activities.enrichment[dept][activityMetric] = value;
          console.log(`Added enrichment activity metric "${activityMetric}" for department: ${dept}`);
        } else if (isGenericActivity) {
          // For generic activities (no specific type detected), add as regular metrics with Activity label
          const activityMetric = `${metric} (Activity) [${fileLabel}]`;
          target.metrics[dept][activityMetric] = value;
          console.log(`Added generic activity metric "${activityMetric}" for department: ${dept}`);
        } else {
          // Store in regular metrics with content type
          const uniqueMetric = `${metric} (${contentType}) [${fileLabel}]`;
          target.metrics[dept][uniqueMetric] = value;
          console.log(`Added regular metric "${uniqueMetric}" for department: ${dept}`);
        }
      });
    });
  }
}

module.exports = DataImporter; <|MERGE_RESOLUTION|>--- conflicted
+++ resolved
@@ -5,61 +5,9 @@
 class DataImporter {
   constructor() {
     this.supportedFormats = ['.xlsx', '.xls', '.csv'];
-    this.fileTypeTemplates = null;
-    this.templatePath = path.join(__dirname, '../../data/file-type-templates.json');
-  }
-
-  /**
-   * Load file type templates for pattern matching
-   */
-  async loadFileTypeTemplates() {
-    try {
-      if (await fs.pathExists(this.templatePath)) {
-        const templateData = await fs.readJSON(this.templatePath);
-        this.fileTypeTemplates = templateData.templates;
-        console.log(`✅ Loaded ${Object.keys(this.fileTypeTemplates).length} file type templates`);
-      } else {
-        console.log(`❌ Template file not found at ${this.templatePath}, using default patterns`);
-        this.fileTypeTemplates = {};
-      }
-    } catch (error) {
-      console.error('Error loading file type templates:', error);
-      this.fileTypeTemplates = {};
-    }
-  }
-
-  /**
-   * Save updated templates with usage patterns
-   */
-  async saveFileTypeTemplates() {
-    try {
-      const templateData = {
-        version: "1.0",
-        templates: this.fileTypeTemplates,
-        userPatterns: {},
-        lastUpdated: new Date().toISOString()
-      };
-      await fs.writeJSON(this.templatePath, templateData, { spaces: 2 });
-      console.log(`✅ Saved file type templates to ${this.templatePath}`);
-    } catch (error) {
-      console.error('Error saving file type templates:', error);
-    }
-  }
-
-  /**
-   * Update template usage statistics
-   */
-  updateTemplateUsage(fileType) {
-    if (this.fileTypeTemplates && this.fileTypeTemplates[fileType]) {
-      this.fileTypeTemplates[fileType].usageCount = (this.fileTypeTemplates[fileType].usageCount || 0) + 1;
-      this.fileTypeTemplates[fileType].lastUsed = new Date().toISOString();
-    }
   }
 
   async processFiles(files) {
-    // Load file type templates for enhanced detection
-    await this.loadFileTypeTemplates();
-    
     const processedData = {
       departments: [],
       metrics: {},
@@ -76,21 +24,6 @@
     for (let fileIndex = 0; fileIndex < files.length; fileIndex++) {
       const file = files[fileIndex];
       try {
-<<<<<<< HEAD
-        // Read file data first to analyze content
-        const fileData = await this.readFile(file.path);
-        console.log(`File data keys for ${file.originalName}:`, Object.keys(fileData));
-        
-        // Extract data to get headers for content-based analysis
-        const extractedData = this.extractData(fileData, file.originalName, fileIndex);
-        
-        // Use enhanced content-based detection with actual headers and data
-        const contentType = extractedData.headerList && extractedData.headerList.length > 0 
-          ? this.detectContentTypeFromHeaders(extractedData.headerList, fileData[Object.keys(fileData)[0]], file.originalName)
-          : this.detectContentTypeFromFilename(file.originalName);
-        
-        // Store file information with detected content type
-=======
         // Store file information - use user-selected type if available, otherwise detect from filename
         let contentType = file.userSelectedType || this.detectContentTypeFromFilename(file.originalName);
         
@@ -105,7 +38,6 @@
         // Limit label length to keep headers readable
         if (label.length > 24) label = label.substring(0, 24).trim();
 
->>>>>>> fabe01c0
         processedData.fileInfo[fileIndex] = {
           originalName: file.originalName,
           filename: file.filename,
@@ -114,16 +46,12 @@
           label
         };
         
-<<<<<<< HEAD
-        console.log(`Processing file ${fileIndex}: "${file.originalName}" -> contentType: "${contentType}"`);
-=======
         console.log(`Processing file ${fileIndex}: "${file.originalName}" -> contentType: "${contentType}" (${file.userSelectedType ? 'user-selected' : 'filename-detected'})`);
 
         const fileData = await this.readFile(file.path);
         console.log(`File data keys for ${file.originalName}:`, Object.keys(fileData));
         
         const extractedData = this.extractData(fileData, file.originalName, fileIndex);
->>>>>>> fabe01c0
         console.log(`\n📊 EXTRACTED DATA FOR FILE: ${file.originalName}`);
         console.log(`   - Departments: ${extractedData.departments}`);
         console.log(`   - Metrics count: ${Object.keys(extractedData.metrics).length}`);
@@ -213,9 +141,6 @@
         Object.keys(processedData.activities.enrichment[Object.keys(processedData.activities.enrichment)[0]]));
     }
 
-    // Save updated template usage statistics
-    await this.saveFileTypeTemplates();
-
     return processedData;
   }
 
@@ -365,143 +290,6 @@
     
     console.log(`❌ No activity type detected from content`);
     return null; // No specific activity type found
-  }
-
-  /**
-   * Enhanced content-based file type detection with template learning
-   * Analyzes actual header content and data patterns to determine file type
-   * More reliable than filename-based detection
-   */
-  detectContentTypeFromHeaders(headers, sheetData, filename) {
-    console.log(`\n=== ENHANCED CONTENT-BASED FILE TYPE DETECTION ===`);
-    console.log(`Analyzing file: "${filename}"`);
-    console.log(`Headers to analyze:`, headers.slice(0, 10)); // Show first 10 headers
-    
-    // Use loaded templates or fallback to default patterns
-    let fileTypeSignatures = {};
-    
-    if (this.fileTypeTemplates && Object.keys(this.fileTypeTemplates).length > 0) {
-      console.log('✅ Using loaded template patterns for detection');
-      Object.keys(this.fileTypeTemplates).forEach(fileType => {
-        const template = this.fileTypeTemplates[fileType];
-        fileTypeSignatures[fileType] = {
-          requiredKeywords: template.keywordPatterns || [],
-          commonHeaders: template.signatureHeaders || [],
-          weight: 0
-        };
-      });
-    } else {
-      console.log('⚠️ No templates loaded, using fallback patterns');
-      fileTypeSignatures = {
-        'placements': {
-          requiredKeywords: ['placement', 'placed'],
-          commonHeaders: ['students with placements', 'total placements', 'hours scheduled', 'student confirmed', 'employer confirmed'],
-          weight: 0
-        },
-        'employer-activities': {
-          requiredKeywords: ['employer activity', 'employer engagement'],  
-          commonHeaders: ['students with activities', 'total activities', 'activity hours', 'total students'],
-          weight: 0
-        },
-        'enrichment-activities': {
-          requiredKeywords: ['enrichment activity', 'enrichment'],
-          commonHeaders: ['students with activities', 'total activities', 'activity hours', 'enrichment'],
-          weight: 0
-        },
-        'careers': {
-          requiredKeywords: ['career', 'job profile', 'quiz'],
-          commonHeaders: ['career quiz', 'mapped job profile', 'students completed career quiz'],
-          weight: 0
-        },
-        'assessments': {
-          requiredKeywords: ['assessment', 'score'],
-          commonHeaders: ['students with assessments', 'average score', 'students without assessments'],
-          weight: 0
-        },
-        'targets': {
-          requiredKeywords: ['target', 'goal'],
-          commonHeaders: ['target', 'goals'],
-          weight: 0
-        },
-        'login': {
-          requiredKeywords: ['login', 'access'],
-          commonHeaders: ['login', 'access', 'last login'],
-          weight: 0
-        }
-      };
-    }
-
-    // Analyze headers for content patterns
-    const headersText = headers.join(' ').toLowerCase();
-    console.log(`Combined headers text: "${headersText}"`);
-
-    // Calculate weights for each file type
-    Object.keys(fileTypeSignatures).forEach(fileType => {
-      const signature = fileTypeSignatures[fileType];
-      let weight = 0;
-      
-      // Check for required keywords
-      signature.requiredKeywords.forEach(keyword => {
-        if (headersText.includes(keyword)) {
-          weight += 10; // High weight for required keywords
-          console.log(`✅ Found required keyword "${keyword}" for ${fileType} (+10 weight)`);
-        }
-      });
-      
-      // Check for common headers  
-      signature.commonHeaders.forEach(commonHeader => {
-        if (headersText.includes(commonHeader)) {
-          weight += 5; // Medium weight for common headers
-          console.log(`✅ Found common header pattern "${commonHeader}" for ${fileType} (+5 weight)`);
-        }
-      });
-      
-      signature.weight = weight;
-    });
-
-    // Analyze sheet data content if available
-    if (sheetData && sheetData.length > 0) {
-      const allDataText = sheetData.flat().join(' ').toLowerCase();
-      console.log(`Analyzing sheet data content...`);
-      
-      // Look for activity type indicators in data
-      if (allDataText.includes('employer activity') || allDataText.includes('employer engagement')) {
-        fileTypeSignatures['employer-activities'].weight += 15;
-        console.log(`✅ Found employer activity pattern in data (+15 weight)`);
-      }
-      
-      if (allDataText.includes('enrichment activity') || allDataText.includes('enrichment')) {
-        fileTypeSignatures['enrichment-activities'].weight += 15; 
-        console.log(`✅ Found enrichment activity pattern in data (+15 weight)`);
-      }
-    }
-
-    // Find the file type with highest weight
-    let bestMatch = 'default';
-    let highestWeight = 0;
-    
-    Object.keys(fileTypeSignatures).forEach(fileType => {
-      const weight = fileTypeSignatures[fileType].weight;
-      console.log(`${fileType}: ${weight} points`);
-      
-      if (weight > highestWeight) {
-        highestWeight = weight;
-        bestMatch = fileType;
-      }
-    });
-
-    // Require minimum confidence threshold
-    if (highestWeight < 5) {
-      console.log(`❌ No confident match found (highest weight: ${highestWeight}), using filename-based detection as fallback`);
-      return this.detectContentTypeFromFilename(filename);
-    }
-    
-    console.log(`✅ BEST MATCH: "${bestMatch}" with ${highestWeight} points`);
-    
-    // Update template usage statistics for learning
-    this.updateTemplateUsage(bestMatch);
-    
-    return bestMatch;
   }
 
   async readFile(filePath) {
